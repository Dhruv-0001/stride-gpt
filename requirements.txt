anthropic
google.generativeai
mistralai<=1.0.0
openai
pyGithub
streamlit
python-dotenv
<<<<<<< HEAD
requests>=2.32.2 # not directly required, pinned by Snyk to avoid a vulnerability
urllib3>=2.2.2 # not directly required, pinned by Snyk to avoid a vulnerability
=======
anyio>=4.4.0 # not directly required, pinned by Snyk to avoid a vulnerability
zipp>=3.19.1 # not directly required, pinned by Snyk to avoid a vulnerability
>>>>>>> 86e59475
<|MERGE_RESOLUTION|>--- conflicted
+++ resolved
@@ -1,14 +1,11 @@
-anthropic
-google.generativeai
-mistralai<=1.0.0
-openai
-pyGithub
-streamlit
-python-dotenv
-<<<<<<< HEAD
-requests>=2.32.2 # not directly required, pinned by Snyk to avoid a vulnerability
-urllib3>=2.2.2 # not directly required, pinned by Snyk to avoid a vulnerability
-=======
-anyio>=4.4.0 # not directly required, pinned by Snyk to avoid a vulnerability
-zipp>=3.19.1 # not directly required, pinned by Snyk to avoid a vulnerability
->>>>>>> 86e59475
+anthropic
+google.generativeai
+mistralai<=1.0.0
+openai
+pyGithub
+streamlit
+python-dotenv
+requests>=2.32.2 # not directly required, pinned by Snyk to avoid a vulnerability
+urllib3>=2.2.2 # not directly required, pinned by Snyk to avoid a vulnerability
+anyio>=4.4.0 # not directly required, pinned by Snyk to avoid a vulnerability
+zipp>=3.19.1 # not directly required, pinned by Snyk to avoid a vulnerability